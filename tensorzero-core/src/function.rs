use crate::config::SchemaData;
use crate::error::IMPOSSIBLE_ERROR_MESSAGE;
#[cfg(feature = "pyo3")]
use crate::inference::types::pyo3_helpers::serialize_to_dict;
#[cfg(feature = "pyo3")]
use crate::variant::{
    BestOfNSamplingConfigPyClass, ChainOfThoughtConfigPyClass, ChatCompletionConfigPyClass,
    DiclConfigPyClass, MixtureOfNConfigPyClass, VariantConfig,
};
#[cfg(feature = "pyo3")]
use pyo3::exceptions::{PyKeyError, PyValueError};
#[cfg(feature = "pyo3")]
use pyo3::prelude::*;
#[cfg(feature = "pyo3")]
use pyo3::IntoPyObjectExt;
use serde::Serialize;
use serde_json::Value;
use sha2::{Digest, Sha256};
use std::borrow::Cow;
use std::collections::{BTreeMap, HashMap};
use std::sync::Arc;
use tracing::instrument;
use uuid::Uuid;

use crate::embeddings::EmbeddingModelTable;
use crate::endpoints::inference::InferenceParams;
use crate::error::{Error, ErrorDetails};
use crate::inference::types::{
    ChatInferenceResult, ContentBlockOutput, InferenceResult, Input, InputMessageContent,
    JsonInferenceResult, ModelInferenceResponseWithMetadata, Role, TextKind,
};
use crate::jsonschema_util::{JsonSchemaRef, StaticJSONSchema};
use crate::minijinja_util::TemplateConfig;
use crate::model::ModelTable;
use crate::tool::{DynamicToolParams, StaticToolConfig, ToolCallConfig, ToolChoice};
use crate::variant::{InferenceConfig, JsonMode, Variant, VariantInfo};

#[derive(Debug, Serialize)]
#[cfg_attr(test, derive(ts_rs::TS))]
#[cfg_attr(test, ts(export))]
#[serde(tag = "type", rename_all = "snake_case")]
pub enum FunctionConfig {
    Chat(FunctionConfigChat),
    Json(FunctionConfigJson),
}

#[cfg(feature = "pyo3")]
#[pyclass(name = "FunctionConfigChat")]
pub struct FunctionConfigChatPyClass {
    pub inner: Arc<FunctionConfig>,
}

#[cfg(feature = "pyo3")]
#[pyclass(name = "FunctionConfigJson")]
pub struct FunctionConfigJsonPyClass {
    pub inner: Arc<FunctionConfig>,
}

#[derive(Copy, Clone, Debug)]
#[cfg_attr(feature = "pyo3", pyclass)]
pub enum FunctionConfigType {
    Chat,
    Json,
}

impl FunctionConfig {
    pub fn config_type(&self) -> FunctionConfigType {
        match self {
            FunctionConfig::Chat(_) => FunctionConfigType::Chat,
            FunctionConfig::Json(_) => FunctionConfigType::Json,
        }
    }

    pub fn table_name(&self) -> &str {
        match self {
            FunctionConfig::Chat(_) => "ChatInference",
            FunctionConfig::Json(_) => "JsonInference",
        }
    }
}

#[cfg(feature = "pyo3")]
#[pymethods]
impl FunctionConfigChatPyClass {
    #[getter]
    fn get_type(&self) -> FunctionConfigType {
        self.inner.config_type()
    }

    #[getter]
    fn get_variants(&self) -> VariantsConfigPyClass {
        VariantsConfigPyClass {
            inner: self.inner.variants().clone(),
        }
    }

    #[getter]
    fn get_system_schema(&self, py: Python) -> PyResult<Py<PyAny>> {
        self.inner
            .system_schema()
            .map(|s| serialize_to_dict(py, &s.value))
            .transpose()?
            .into_py_any(py)
    }
    #[getter]
    fn get_user_schema(&self, py: Python) -> PyResult<Py<PyAny>> {
        self.inner
            .user_schema()
            .map(|s| serialize_to_dict(py, &s.value))
            .transpose()?
            .into_py_any(py)
    }

    #[getter]
    fn get_assistant_schema(&self, py: Python) -> PyResult<Py<PyAny>> {
        self.inner
            .assistant_schema()
            .map(|s| serialize_to_dict(py, &s.value))
            .transpose()?
            .into_py_any(py)
    }
}

#[cfg(feature = "pyo3")]
#[pymethods]
impl FunctionConfigJsonPyClass {
    #[getter]
    fn get_type(&self) -> FunctionConfigType {
        self.inner.config_type()
    }

    #[getter]
    fn get_variants(&self) -> VariantsConfigPyClass {
        VariantsConfigPyClass {
            inner: self.inner.variants().clone(),
        }
    }

    #[getter]
    fn get_system_schema(&self, py: Python) -> PyResult<Py<PyAny>> {
        self.inner
            .system_schema()
            .map(|s| serialize_to_dict(py, &s.value))
            .transpose()?
            .into_py_any(py)
    }

    #[getter]
    fn get_user_schema(&self, py: Python) -> PyResult<Py<PyAny>> {
        self.inner
            .user_schema()
            .map(|s| serialize_to_dict(py, &s.value))
            .transpose()?
            .into_py_any(py)
    }

    #[getter]
    fn get_assistant_schema(&self, py: Python) -> PyResult<Py<PyAny>> {
        self.inner
            .assistant_schema()
            .map(|s| serialize_to_dict(py, &s.value))
            .transpose()?
            .into_py_any(py)
    }

    #[getter]
    fn get_output_schema(&self, py: Python) -> PyResult<Py<PyAny>> {
        let FunctionConfig::Json(params) = &*self.inner else {
            return Err(PyValueError::new_err(format!(
                "FunctionConfig is not a JSON function: {IMPOSSIBLE_ERROR_MESSAGE}"
            )));
        };
        serialize_to_dict(py, &params.output_schema.value)
    }
}

#[cfg(feature = "pyo3")]
#[pyclass(mapping, name = "VariantsConfig")]
pub struct VariantsConfigPyClass {
    pub inner: HashMap<String, Arc<VariantInfo>>,
}

#[cfg(feature = "pyo3")]
#[pymethods]
impl VariantsConfigPyClass {
    fn __len__(&self) -> usize {
        self.inner.len()
    }

    fn __getitem__<'py>(&self, py: Python<'py>, key: &str) -> PyResult<Bound<'py, PyAny>> {
        let v = self
            .inner
            .get(key)
            .cloned()
            .ok_or_else(|| PyKeyError::new_err(key.to_string()))?;
        match &v.inner {
            VariantConfig::ChatCompletion(_) => {
                ChatCompletionConfigPyClass { inner: v }.into_bound_py_any(py)
            }
            VariantConfig::BestOfNSampling(_) => {
                BestOfNSamplingConfigPyClass { inner: v }.into_bound_py_any(py)
            }
            VariantConfig::Dicl(_) => DiclConfigPyClass { inner: v }.into_bound_py_any(py),
            VariantConfig::MixtureOfN(_) => {
                MixtureOfNConfigPyClass { inner: v }.into_bound_py_any(py)
            }
            VariantConfig::ChainOfThought(_) => {
                ChainOfThoughtConfigPyClass { inner: v }.into_bound_py_any(py)
            }
        }
    }
}

#[derive(Debug, Default, Serialize)]
#[cfg_attr(test, derive(ts_rs::TS))]
#[cfg_attr(test, ts(export))]
pub struct FunctionConfigChat {
    pub variants: HashMap<String, Arc<VariantInfo>>, // variant name => variant config
    pub schemas: SchemaData,
    pub tools: Vec<String>, // tool names
    pub tool_choice: ToolChoice,
    pub parallel_tool_calls: Option<bool>,
    pub description: Option<String>,
}

#[derive(Debug, Default, Serialize)]
#[cfg_attr(test, derive(ts_rs::TS))]
#[cfg_attr(test, ts(export))]
pub struct FunctionConfigJson {
    pub variants: HashMap<String, Arc<VariantInfo>>, // variant name => variant config
    pub schemas: SchemaData,
    pub output_schema: StaticJSONSchema, // schema is mandatory for JSON functions
    pub implicit_tool_call_config: ToolCallConfig,
    pub description: Option<String>,
}

impl FunctionConfig {
    pub fn variants(&self) -> &HashMap<String, Arc<VariantInfo>> {
        match self {
            FunctionConfig::Chat(params) => &params.variants,
            FunctionConfig::Json(params) => &params.variants,
        }
    }

    pub fn validate_inference_params(
        &self,
        params: &crate::endpoints::inference::Params,
    ) -> Result<(), Error> {
        if let FunctionConfig::Chat(_) = self {
            if let Some(JsonMode::ImplicitTool) = &params.params.chat_completion.json_mode {
                return Err(ErrorDetails::InvalidRequest {
                    message: "JSON mode `implicit_tool` is not supported for chat functions"
                        .to_string(),
                }
                .into());
            }
        }
        self.validate_input(&params.input)
    }
    /// Validate the input against the function's input schemas.
    /// The validation is done based on the function's type:
    /// - For a chat function, the input is validated against the system, user, and assistant schemas.
    /// - For a JSON function, the input is validated against the system, user, and assistant schemas.
    ///
    /// We do not validate ContentBlocks that are not text (tool calls and tool responses).
    pub fn validate_input(&self, input: &Input) -> Result<(), Error> {
        match &self {
            FunctionConfig::Chat(params) => {
                validate_all_text_input(
                    params.schemas.system.as_ref(),
                    params.schemas.user.as_ref(),
                    params.schemas.assistant.as_ref(),
                    input,
                )?;
            }
            FunctionConfig::Json(params) => {
                validate_all_text_input(
                    params.schemas.system.as_ref(),
                    params.schemas.user.as_ref(),
                    params.schemas.assistant.as_ref(),
                    input,
                )?;
            }
        }
        Ok(())
    }

    /// Prepare the tool config for the function.
    /// For a Chat function, this will incorporate the tool information configured in the function as
    /// well as the dynamic tool calling information passed in `dynamic_tool_params`.
    /// JSON functions do not get tool_configs even if they end up using tools under the hood.
    pub fn prepare_tool_config(
        &self,
        dynamic_tool_params: DynamicToolParams,
        static_tools: &HashMap<String, Arc<StaticToolConfig>>,
    ) -> Result<Option<ToolCallConfig>, Error> {
        match self {
            FunctionConfig::Chat(params) => Ok(ToolCallConfig::new(
                &params.tools,
                &params.tool_choice,
                params.parallel_tool_calls,
                static_tools,
                dynamic_tool_params,
            )?),
            FunctionConfig::Json(_) => {
                if dynamic_tool_params.allowed_tools.is_some() {
                    return Err(ErrorDetails::InvalidRequest {
                        message: "Cannot pass `allowed_tools` to a JSON function.".to_string(),
                    }
                    .into());
                }
                if dynamic_tool_params.additional_tools.is_some() {
                    return Err(ErrorDetails::InvalidRequest {
                        message: "Cannot pass `additional_tools` to a JSON function.".to_string(),
                    }
                    .into());
                }
                if dynamic_tool_params.tool_choice.is_some() {
                    return Err(ErrorDetails::InvalidRequest {
                        message: "Cannot pass `tool_choice` to a JSON function".to_string(),
                    }
                    .into());
                }
                if dynamic_tool_params.parallel_tool_calls.is_some() {
                    return Err(ErrorDetails::InvalidRequest {
                        message: "Cannot pass `parallel_tool_calls` to a JSON function".to_string(),
                    }
                    .into());
                }
                Ok(None)
            }
        }
    }

    #[instrument(skip_all, fields(inference_id))]
    pub async fn prepare_response<'request>(
        &self,
        inference_id: Uuid,
        content_blocks: Vec<ContentBlockOutput>,
        model_inference_results: Vec<ModelInferenceResponseWithMetadata>,
        inference_config: &'request InferenceConfig<'request>,
        inference_params: InferenceParams,
        original_response: Option<String>,
    ) -> Result<InferenceResult, Error> {
        match self {
            FunctionConfig::Chat(..) => Ok(InferenceResult::Chat(
                ChatInferenceResult::new(
                    inference_id,
                    content_blocks,
                    model_inference_results,
                    inference_config.tool_config,
                    inference_params,
                    original_response,
                )
                .await,
            )),
            FunctionConfig::Json(params) => {
                let (raw_output, auxiliary_content, json_block_index) =
                    get_json_output_from_content_blocks(content_blocks);

                // Try to parse the raw output as JSON.
                //
                // If the raw output is None, parsed output is also None.
                // If the raw output is not a valid JSON string, log an error and set parsed output to None.
                let parsed_output: Option<Value> = raw_output.as_ref().and_then(|raw_output| {
                    serde_json::from_str::<Value>(raw_output)
                        .map_err(|e| {
                            Error::new(ErrorDetails::OutputParsing {
                                message: format!(
                                    "Failed to parse output from JSON function response {e}",
                                ),
                                raw_output: raw_output.to_string(),
                            })
                        })
                        .ok()
                });

                let output_schema = match &inference_config.dynamic_output_schema {
                    Some(schema) => JsonSchemaRef::Dynamic(schema),
                    None => JsonSchemaRef::Static(&params.output_schema),
                };

                // If the parsed output fails validation, we log the error and set `parsed_output` to None
                let parsed_output = match parsed_output {
                    Some(parsed_output) => match output_schema.validate(&parsed_output).await {
                        Ok(()) => Some(parsed_output),
                        Err(_) => None,
                    },
                    None => None,
                };
                Ok(InferenceResult::Json(JsonInferenceResult::new(
                    inference_id,
                    raw_output,
                    parsed_output,
                    json_block_index,
                    auxiliary_content,
                    model_inference_results,
                    output_schema.value().clone(),
                    inference_params,
                    original_response,
                )))
            }
        }
    }

    pub fn schemas(&self) -> &SchemaData {
        match self {
            FunctionConfig::Chat(params) => &params.schemas,
            FunctionConfig::Json(params) => &params.schemas,
        }
    }

    pub fn system_schema(&self) -> Option<&StaticJSONSchema> {
        match self {
            FunctionConfig::Chat(params) => params.schemas.system.as_ref(),
            FunctionConfig::Json(params) => params.schemas.system.as_ref(),
        }
    }

    pub fn user_schema(&self) -> Option<&StaticJSONSchema> {
        match self {
            FunctionConfig::Chat(params) => params.schemas.user.as_ref(),
            FunctionConfig::Json(params) => params.schemas.user.as_ref(),
        }
    }

    pub fn assistant_schema(&self) -> Option<&StaticJSONSchema> {
        match self {
            FunctionConfig::Chat(params) => params.schemas.assistant.as_ref(),
            FunctionConfig::Json(params) => params.schemas.assistant.as_ref(),
        }
    }

    pub fn description(&self) -> Option<&String> {
        match self {
            FunctionConfig::Chat(params) => params.description.as_ref(),
            FunctionConfig::Json(params) => params.description.as_ref(),
        }
    }

    // This needs to be `async` because we end up validating GCP model providers,
    // which may call an async GCP SDK function to fetch credentials from the environment.
    #[instrument(skip_all, fields(function_name = %function_name))]
    pub async fn validate(
        &self,
        static_tools: &HashMap<String, Arc<StaticToolConfig>>,
        models: &mut ModelTable,
        embedding_models: &EmbeddingModelTable,
        templates: &TemplateConfig<'_>,
        function_name: &str,
    ) -> Result<(), Error> {
        // Validate each variant
        for (variant_name, variant) in self.variants() {
            if variant_name.starts_with("tensorzero::") {
                return Err(ErrorDetails::Config {
                    message: format!(
                        "Variant name cannot start with 'tensorzero::': {variant_name}"
                    ),
                }
                .into());
            }
            variant
                .validate(
                    self,
                    models,
                    embedding_models,
                    templates,
                    function_name,
                    variant_name,
                )
                .await?;
        }
        match self {
            FunctionConfig::Chat(params) => {
                for tool in &params.tools {
                    static_tools.get(tool).ok_or_else(|| Error::new(ErrorDetails::Config {
                        message: format!("`functions.{function_name}.tools`: tool `{tool}` is not present in the config"),
                    }))?;
                }
                Ok(())
            }
            FunctionConfig::Json(_) => Ok(()),
        }
    }
}

/// Parse the content blocks into a JSON object
/// We assume here that the last content block that's text or a tool call is the JSON object.
/// (this is because we could have used an implicit tool call and there is no other reason for a tool call in a JSON function).
///
/// Sometimes models will return no content blocks (e.g. when instructed to not return anything), so `raw_output` will be `None` then.
///
/// Returns: the raw output, the auxiliary content, and the index of the JSON block in the original content blocks.
fn get_json_output_from_content_blocks(
    mut content_blocks: Vec<ContentBlockOutput>,
) -> (Option<String>, Vec<ContentBlockOutput>, Option<usize>) {
    let raw_output = content_blocks
        .iter()
        .rev()
        .find_map(|content_block| match content_block {
            ContentBlockOutput::Text(text) => Some(text.text.to_string()),
            ContentBlockOutput::ToolCall(tool_call) => Some(tool_call.arguments.to_string()),
            _ => None,
        });
    let maybe_index_from_end = content_blocks.iter().rev().position(|content_block| {
        matches!(
            content_block,
            ContentBlockOutput::Text(_) | ContentBlockOutput::ToolCall(_)
        )
    });
    let json_block_index = match maybe_index_from_end {
        Some(i) => {
            let index_from_start = content_blocks.len() - 1 - i;
            content_blocks.remove(index_from_start);
            Some(index_from_start)
        }
        None => None,
    };
    (raw_output, content_blocks, json_block_index)
}

/// Validate all input messages that contain text (not raw_text).
/// The validation is done based on the input's role and the function's schemas.
/// We first validate the system message (if it exists)
/// Next we validate all messages containing text blocks.
fn validate_all_text_input(
    system_schema: Option<&StaticJSONSchema>,
    user_schema: Option<&StaticJSONSchema>,
    assistant_schema: Option<&StaticJSONSchema>,
    input: &Input,
) -> Result<(), Error> {
    match (input.system.as_ref(), system_schema) {
        // If there is any system message passed we validate it
        (Some(system), _) => validate_single_message(system, system_schema, None),
        // If there is no system message and no schema we accept
        (None, None) => Ok(()),
        // If no system message is passed and we have a schema we fail
        (None, Some(_)) => Err(Error::new(ErrorDetails::InvalidMessage {
            message: "`input.system` is empty but a system template is present.".to_string(),
        })),
    }?;
    for (index, message) in input.messages.iter().enumerate() {
        // Only for Text blocks, not RawText blocks since we don't validate those
        for block in &message.content {
            if let InputMessageContent::Text(kind) = block {
                let content = match kind {
                    TextKind::Arguments { arguments } => {
                        Cow::Owned(Value::Object(arguments.clone()))
                    }
                    TextKind::Text { text } => Cow::Owned(Value::String(text.clone())),
                    TextKind::LegacyValue { value } => Cow::Borrowed(value),
                };
                let schema = match &message.role {
                    Role::Assistant => assistant_schema,
                    Role::User => user_schema,
                };
                validate_single_message(&content, schema, Some((index, &message.role)))?;
            }
        }
    }
    Ok(())
}

/// Validates a single message according to the following rules:
/// If there is no schema, the message `content` must be a string
/// Otherwise, the message must contain JSON content that matches the schema
fn validate_single_message(
    content: &Value,
    schema: Option<&StaticJSONSchema>,
    index_role: Option<(usize, &Role)>,
) -> Result<(), Error> {
    match schema {
        Some(schema) => schema.validate(content),
        None => {
            if content.is_string() {
                Ok(())
            } else {
                Err(match index_role {
                    Some(index_role) => Error::new(ErrorDetails::InvalidMessage {
                        message: format!("Message at index {} has non-string content but there is no schema given for role {}.", index_role.0, index_role.1),
                    }),
                    None => Error::new(ErrorDetails::InvalidMessage {
                        message: "Message has non-string content but there is no schema given for role system.".to_string(),
                    }),
                })
            }
        }
    }
}

/// Sample a variant from the function based on variant weights (uniform random selection)
/// This function pops the sampled variant from the candidate variants map.
/// NOTE: We use a BTreeMap to ensure that the variants are sorted by their names and the
/// sampling choices are deterministic given an episode ID.
pub fn sample_variant(
    candidate_variants: &mut BTreeMap<String, Arc<VariantInfo>>,
    function_name: &str,
    episode_id: &Uuid,
) -> Result<(String, Arc<VariantInfo>), Error> {
    if candidate_variants.is_empty() {
        return Err(Error::new(ErrorDetails::InvalidFunctionVariants {
            message: format!("Function `{function_name}` has no variants"),
        }));
    }
    // Compute the total weight of variants present in variant_names
    let total_weight = candidate_variants
        .values()
        .map(|variant| variant.inner.weight().unwrap_or(0.0))
        .sum::<f64>();

    // If the total weight is non-positive, perform uniform sampling
    // NOTE: We enforce non-negative weights at the config parsing stage,
    //       but there's a chance we pin a weight-zero variant in the config.
    //       This check also ensures that we catch any regressions we might introduce in the future.
    if total_weight <= 0. {
        // Perform uniform sampling if total weight is non-positive
        let random_index = (get_uniform_value(function_name, episode_id)
            * candidate_variants.len() as f64)
            .floor() as usize;
        let Some(sampled_variant_name) = candidate_variants.keys().nth(random_index).cloned()
        else {
            return Err(Error::new(ErrorDetails::InvalidFunctionVariants {
                message: format!(
                    "Invalid index {random_index} for function `{function_name}` with {} variants. {IMPOSSIBLE_ERROR_MESSAGE}",
                    candidate_variants.len()
                ),
            }));
        };
        return candidate_variants.remove_entry(&sampled_variant_name).ok_or_else(|| {
            Error::new(ErrorDetails::InvalidFunctionVariants {
                message: format!(
                    "Function `{function_name}` has no variant for the sampled variant `{sampled_variant_name}`. {IMPOSSIBLE_ERROR_MESSAGE}"
                )
            })
        });
    }

    // Sample a random threshold between 0 and the total weight
    let random_threshold = get_uniform_value(function_name, episode_id) * total_weight;

    // Iterate over the variants to find the one that corresponds to the sampled threshold
    let variant_to_remove = {
        let mut cumulative_weight = 0.0;
        candidate_variants
            .iter()
            .find(|(_, variant)| {
                cumulative_weight += variant.inner.weight().unwrap_or(0.0);
                cumulative_weight > random_threshold
            })
            .map(|(name, _)| name.clone()) // Clone the key
    };

    if let Some(variant_name) = variant_to_remove {
        return candidate_variants.remove_entry(&variant_name).ok_or_else(|| {
            Error::new(ErrorDetails::InvalidFunctionVariants {
                message: format!(
                    "Function `{function_name}` has no variant for the sampled variant `{variant_name}`. {IMPOSSIBLE_ERROR_MESSAGE}"
                )
            })
        });
    }

    // If we didn't find a variant (which should only happen due to rare numerical precision issues),
    // pop an arbitrary variant as a fallback
    candidate_variants.pop_first().ok_or_else(|| {
        Error::new(ErrorDetails::InvalidFunctionVariants {
            message: format!(
                "Function `{function_name}` has no variants. {IMPOSSIBLE_ERROR_MESSAGE}"
            ),
        })
    })
}

/// Implements a uniform distribution over the interval [0, 1) using a hash function.
/// This function is deterministic but should have good statistical properties.
fn get_uniform_value(function_name: &str, episode_id: &Uuid) -> f64 {
    let mut hasher = Sha256::new();
    hasher.update(function_name.as_bytes());
    hasher.update(episode_id.as_bytes());
    let hash_value = hasher.finalize();
    let truncated_hash =
        u32::from_be_bytes([hash_value[0], hash_value[1], hash_value[2], hash_value[3]]);
    truncated_hash as f64 / u32::MAX as f64
}

#[cfg(test)]
mod tests {
    use crate::endpoints::inference::InferenceIds;
    use crate::inference::types::FinishReason;
    use crate::inference::types::InputMessage;
    use crate::inference::types::Latency;
    use crate::inference::types::RequestMessagesOrBatch;
    use crate::inference::types::Text;
    use crate::inference::types::Thought;
    use crate::inference::types::Usage;
    use crate::jsonschema_util::DynamicJSONSchema;
    use crate::minijinja_util::TemplateConfig;
    use crate::tool::ToolCall;
    use crate::variant::chat_completion::ChatCompletionConfig;
    use crate::variant::VariantConfig;

    use super::*;
<<<<<<< HEAD
    use crate::config_parser::path::ResolvedTomlPath;
=======
    use crate::config::path::TomlRelativePath;
>>>>>>> 98ed9c12
    use serde_json::json;
    use std::io::Write;
    use std::time::Duration;
    use std::time::Instant;
    use tempfile::NamedTempFile;
    use tracing_test::traced_test;

    fn create_test_schema() -> StaticJSONSchema {
        let schema = r#"
        {
            "type": "object",
            "properties": {
                "name": { "type": "string" }
            },
            "required": ["name"],
            "additionalProperties": false
        }
        "#;

        let mut temp_file = NamedTempFile::new().expect("Failed to create temporary file");
        write!(temp_file, "{schema}").expect("Failed to write schema to temporary file");

        StaticJSONSchema::from_path(ResolvedTomlPath::new_for_tests(
            temp_file.path().to_owned(),
            None,
        ))
        .expect("Failed to create schema")
    }

    #[test]
    fn test_validate_input_chat_no_schema() {
        let chat_config = FunctionConfigChat {
            variants: HashMap::new(),
            schemas: SchemaData::default(),
            tools: vec![],
            ..Default::default()
        };
        let function_config = FunctionConfig::Chat(chat_config);

        let messages = vec![
            InputMessage {
                role: Role::User,
                content: vec!["user content".to_string().into()],
            },
            InputMessage {
                role: Role::Assistant,
                content: vec!["assistant content".to_string().into()],
            },
        ];

        let input = Input {
            system: Some(json!("system content")),
            messages,
        };

        assert!(function_config.validate_input(&input).is_ok());

        let messages = vec![
            InputMessage {
                role: Role::User,
                content: vec!["user content".to_string().into()],
            },
            InputMessage {
                role: Role::Assistant,
                content: vec![InputMessageContent::Text(TextKind::Arguments {
                    arguments: json!({ "name": "assistant name" })
                        .as_object()
                        .unwrap()
                        .clone(),
                })],
            },
        ];
        let input = Input {
            system: Some(json!("system name")),
            messages,
        };

        let validation_result = function_config.validate_input(&input);
        assert_eq!(
            validation_result.unwrap_err(),
            Error::new(ErrorDetails::InvalidMessage {
                message: "Message at index 1 has non-string content but there is no schema given for role assistant.".to_string(),
            })
        );

        // Test case for multiple text content blocks in one message
        // This is allowed behavior
        let messages = vec![
            InputMessage {
                role: Role::User,
                content: vec![
                    "first user content".to_string().into(),
                    "second user content".to_string().into(),
                ],
            },
            InputMessage {
                role: Role::Assistant,
                content: vec!["assistant content".to_string().into()],
            },
        ];
        let input = Input {
            system: Some(json!("system content")),
            messages,
        };

        function_config.validate_input(&input).unwrap();
    }

    #[test]
    fn test_validate_input_chat_system_schema() {
        let system_schema = create_test_schema();
        let system_value = system_schema.value.clone();
        let chat_config = FunctionConfigChat {
            variants: HashMap::new(),
            schemas: SchemaData {
                system: Some(system_schema),
                ..Default::default()
            },
            tools: vec![],
            ..Default::default()
        };
        let function_config = FunctionConfig::Chat(chat_config);

        let messages = vec![
            InputMessage {
                role: Role::User,
                content: vec!["user content".to_string().into()],
            },
            InputMessage {
                role: Role::Assistant,
                content: vec!["assistant content".to_string().into()],
            },
        ];
        let input = Input {
            system: Some(json!("system content")),
            messages,
        };

        let validation_result = function_config.validate_input(&input);
        assert_eq!(
            validation_result.unwrap_err(),
            Error::new(ErrorDetails::JsonSchemaValidation {
                messages: vec!["\"system content\" is not of type \"object\"".to_string()],
                data: Box::new(json!("system content")),
                schema: Box::new(system_value),
            })
        );

        let messages = vec![
            InputMessage {
                role: Role::User,
                content: vec!["user content".to_string().into()],
            },
            InputMessage {
                role: Role::Assistant,
                content: vec!["assistant content".to_string().into()],
            },
        ];
        let input = Input {
            system: Some(json!({ "name": "system name" })),
            messages,
        };

        assert!(function_config.validate_input(&input).is_ok());
    }

    #[test]
    fn test_validate_input_chat_user_schema() {
        let user_schema = create_test_schema();
        let user_value = user_schema.value.clone();
        let chat_config = FunctionConfigChat {
            variants: HashMap::new(),
            schemas: SchemaData {
                user: Some(user_schema),
                ..Default::default()
            },
            tools: vec![],
            ..Default::default()
        };
        let function_config = FunctionConfig::Chat(chat_config);

        let messages = vec![
            InputMessage {
                role: Role::User,
                content: vec!["user content".to_string().into()],
            },
            InputMessage {
                role: Role::Assistant,
                content: vec!["assistant content".to_string().into()],
            },
        ];
        let input = Input {
            system: Some(json!("system content")),
            messages,
        };
        let validation_result = function_config.validate_input(&input);
        assert_eq!(
            validation_result.unwrap_err(),
            ErrorDetails::JsonSchemaValidation {
                messages: vec!["\"user content\" is not of type \"object\"".to_string()],
                data: Box::new(json!("user content")),
                schema: Box::new(user_value),
            }
            .into()
        );

        let messages = vec![
            InputMessage {
                role: Role::User,
                content: vec![InputMessageContent::Text(TextKind::Arguments {
                    arguments: json!({ "name": "user name" }).as_object().unwrap().clone(),
                })],
            },
            InputMessage {
                role: Role::Assistant,
                content: vec!["assistant content".to_string().into()],
            },
        ];
        let input = Input {
            system: Some(json!("system content")),
            messages,
        };

        assert!(function_config.validate_input(&input).is_ok());
    }

    #[test]
    fn test_validate_input_chat_assistant_schema() {
        let assistant_schema = create_test_schema();
        let assistant_value = assistant_schema.value.clone();
        let chat_config = FunctionConfigChat {
            variants: HashMap::new(),
            schemas: SchemaData {
                assistant: Some(assistant_schema),
                ..Default::default()
            },
            tools: vec![],
            ..Default::default()
        };
        let function_config = FunctionConfig::Chat(chat_config);

        let messages = vec![
            InputMessage {
                role: Role::User,
                content: vec!["user content".to_string().into()],
            },
            InputMessage {
                role: Role::Assistant,
                content: vec!["assistant content".to_string().into()],
            },
        ];
        let input = Input {
            system: Some(json!("system content")),
            messages,
        };
        let validation_result = function_config.validate_input(&input);
        assert_eq!(
            validation_result.unwrap_err(),
            ErrorDetails::JsonSchemaValidation {
                messages: vec!["\"assistant content\" is not of type \"object\"".to_string()],
                data: Box::new(json!("assistant content")),
                schema: Box::new(assistant_value),
            }
            .into()
        );

        let messages = vec![
            InputMessage {
                role: Role::User,
                content: vec!["user content".to_string().into()],
            },
            InputMessage {
                role: Role::Assistant,
                content: vec![InputMessageContent::Text(TextKind::Arguments {
                    arguments: json!({ "name": "assistant name" })
                        .as_object()
                        .unwrap()
                        .clone(),
                })],
            },
        ];
        let input = Input {
            system: Some(json!("system content")),
            messages,
        };

        assert!(function_config.validate_input(&input).is_ok());
    }

    #[test]
    fn test_validate_input_chat_all_schemas() {
        let system_schema = create_test_schema();
        let user_schema = create_test_schema();
        let assistant_schema = create_test_schema();
        let system_value = system_schema.value.clone();
        let chat_config = FunctionConfigChat {
            variants: HashMap::new(),
            schemas: SchemaData {
                system: Some(system_schema),
                user: Some(user_schema),
                assistant: Some(assistant_schema),
            },
            tools: vec![],
            ..Default::default()
        };
        let function_config = FunctionConfig::Chat(chat_config);

        let messages = vec![
            InputMessage {
                role: Role::User,
                content: vec!["user content".to_string().into()],
            },
            InputMessage {
                role: Role::Assistant,
                content: vec!["assistant content".to_string().into()],
            },
            InputMessage {
                role: Role::User,
                content: vec![InputMessageContent::RawText {
                    value: "raw text".to_string(),
                }],
            },
        ];

        let input = Input {
            system: Some(json!("system content")),
            messages,
        };

        let validation_result = function_config.validate_input(&input);
        assert_eq!(
            validation_result.unwrap_err(),
            ErrorDetails::JsonSchemaValidation {
                messages: vec!["\"system content\" is not of type \"object\"".to_string()],
                data: Box::new(json!("system content")),
                schema: Box::new(system_value),
            }
            .into()
        );

        let messages = vec![
            InputMessage {
                role: Role::User,
                content: vec![InputMessageContent::Text(TextKind::Arguments {
                    arguments: json!({ "name": "user name" }).as_object().unwrap().clone(),
                })],
            },
            InputMessage {
                role: Role::Assistant,
                content: vec![InputMessageContent::Text(TextKind::Arguments {
                    arguments: json!({ "name": "assistant name" })
                        .as_object()
                        .unwrap()
                        .clone(),
                })],
            },
        ];

        let input = Input {
            system: Some(json!({ "name": "system name" })),
            messages,
        };

        assert!(function_config.validate_input(&input).is_ok());
    }

    #[test]
    fn test_validate_input_raw_bypass_schemas() {
        let system_schema = create_test_schema();
        let user_schema = create_test_schema();
        let assistant_schema = create_test_schema();
        let chat_config = FunctionConfigChat {
            variants: HashMap::new(),
            schemas: SchemaData {
                system: Some(system_schema),
                user: Some(user_schema),
                assistant: Some(assistant_schema),
            },
            tools: vec![],
            ..Default::default()
        };
        let function_config = FunctionConfig::Chat(chat_config);

        let messages = vec![
            InputMessage {
                role: Role::User,
                content: vec![InputMessageContent::RawText {
                    value: "user content".to_string(),
                }],
            },
            InputMessage {
                role: Role::Assistant,
                content: vec![InputMessageContent::RawText {
                    value: "assistant content".to_string(),
                }],
            },
            InputMessage {
                role: Role::User,
                content: vec![InputMessageContent::RawText {
                    value: "raw text".to_string(),
                }],
            },
        ];

        let input = Input {
            system: Some(json!({ "name": "system name" })),
            messages,
        };

        let validation_result = function_config.validate_input(&input);
        assert!(validation_result.is_ok());
    }

    #[test]
    fn test_validate_input_chat_multiple_text_blocks() {
        // We test that we allow multiple text blocks in a message as long as they pass the schema if present
        let chat_config = FunctionConfigChat {
            variants: HashMap::new(),
            schemas: SchemaData::default(),
            tools: vec![],
            ..Default::default()
        };
        let function_config = FunctionConfig::Chat(chat_config);

        let messages = vec![
            InputMessage {
                role: Role::User,
                content: vec![
                    "user content".to_string().into(),
                    "extra content".to_string().into(),
                ],
            },
            InputMessage {
                role: Role::Assistant,
                content: vec!["assistant content".to_string().into()],
            },
            InputMessage {
                role: Role::User,
                content: vec![InputMessageContent::RawText {
                    value: "raw text".to_string(),
                }],
            },
        ];

        let input = Input {
            system: Some(Value::String("system content".to_string())),
            messages,
        };

        function_config.validate_input(&input).unwrap();
        let user_schema = create_test_schema();
        let assistant_schema = create_test_schema();
        let chat_config = FunctionConfigChat {
            variants: HashMap::new(),
            schemas: SchemaData {
                system: None,
                user: Some(user_schema),
                assistant: Some(assistant_schema),
            },
            tools: vec![],
            ..Default::default()
        };
        let function_config = FunctionConfig::Chat(chat_config);

        let messages = vec![
            InputMessage {
                role: Role::User,
                content: vec![
                    InputMessageContent::Text(TextKind::Arguments {
                        arguments: json!({ "name": "user name" }).as_object().unwrap().clone(),
                    }),
                    InputMessageContent::Text(TextKind::Arguments {
                        arguments: json!({ "name": "extra content" })
                            .as_object()
                            .unwrap()
                            .clone(),
                    }),
                ],
            },
            InputMessage {
                role: Role::Assistant,
                content: vec![InputMessageContent::Text(TextKind::Arguments {
                    arguments: json!({ "name": "assistant name" })
                        .as_object()
                        .unwrap()
                        .clone(),
                })],
            },
        ];

        let input = Input {
            system: Some(Value::String("system content".to_string())),
            messages,
        };

        function_config.validate_input(&input).unwrap();
    }

    #[test]
    fn test_validate_input_json_no_schema() {
        let output_schema = json!({});
        let implicit_tool_call_config = ToolCallConfig::implicit_from_value(&output_schema);
        let tool_config = FunctionConfigJson {
            variants: HashMap::new(),
            schemas: SchemaData::default(),
            output_schema: StaticJSONSchema::from_value(json!({})).unwrap(),
            implicit_tool_call_config,
            description: None,
        };
        let function_config = FunctionConfig::Json(tool_config);

        let messages = vec![
            InputMessage {
                role: Role::User,
                content: vec!["user content".to_string().into()],
            },
            InputMessage {
                role: Role::Assistant,
                content: vec!["assistant content".to_string().into()],
            },
            InputMessage {
                role: Role::User,
                content: vec![InputMessageContent::RawText {
                    value: "raw text".to_string(),
                }],
            },
        ];

        let input = Input {
            system: Some(json!("system content")),
            messages,
        };

        assert!(function_config.validate_input(&input).is_ok());

        let messages = vec![
            InputMessage {
                role: Role::User,
                content: vec![InputMessageContent::Text(TextKind::Arguments {
                    arguments: json!({ "name": "user name" }).as_object().unwrap().clone(),
                })],
            },
            InputMessage {
                role: Role::Assistant,
                content: vec![InputMessageContent::Text(TextKind::Arguments {
                    arguments: json!({ "name": "assistant name" })
                        .as_object()
                        .unwrap()
                        .clone(),
                })],
            },
        ];

        let input = Input {
            system: Some(json!("system content")),
            messages,
        };

        let validation_result = function_config.validate_input(&input);
        assert_eq!(
            validation_result.unwrap_err(),
            ErrorDetails::InvalidMessage {
                message: "Message at index 0 has non-string content but there is no schema given for role user.".to_string()
            }.into()
        );
    }

    #[test]
    fn test_validate_input_json_system_schema() {
        let system_schema = create_test_schema();
        let system_value = system_schema.value.clone();
        let output_schema = json!({});
        let implicit_tool_call_config = ToolCallConfig::implicit_from_value(&output_schema);
        let tool_config = FunctionConfigJson {
            variants: HashMap::new(),
            schemas: SchemaData {
                system: Some(system_schema),
                ..Default::default()
            },
            output_schema: StaticJSONSchema::from_value(output_schema).unwrap(),
            implicit_tool_call_config,
            description: None,
        };
        let function_config = FunctionConfig::Json(tool_config);

        let messages = vec![
            InputMessage {
                role: Role::User,
                content: vec!["user content".to_string().into()],
            },
            InputMessage {
                role: Role::Assistant,
                content: vec![json!("assistant content").to_string().into()],
            },
        ];

        let input = Input {
            system: Some(json!("system content")),
            messages,
        };

        let validation_result = function_config.validate_input(&input);
        assert_eq!(
            validation_result.unwrap_err(),
            ErrorDetails::JsonSchemaValidation {
                messages: vec!["\"system content\" is not of type \"object\"".to_string()],
                data: Box::new(json!("system content")),
                schema: Box::new(system_value),
            }
            .into()
        );

        let messages = vec![
            InputMessage {
                role: Role::User,
                content: vec!["user content".to_string().into()],
            },
            InputMessage {
                role: Role::Assistant,
                content: vec![json!("assistant content").to_string().into()],
            },
        ];

        let input = Input {
            system: Some(json!({ "name": "system name" })),
            messages,
        };

        assert!(function_config.validate_input(&input).is_ok());
    }

    #[test]
    fn test_validate_input_json_user_schema() {
        let user_schema = create_test_schema();
        let user_value = user_schema.value.clone();
        let output_schema = json!({});
        let implicit_tool_call_config = ToolCallConfig::implicit_from_value(&output_schema);
        let tool_config = FunctionConfigJson {
            variants: HashMap::new(),
            schemas: SchemaData {
                user: Some(user_schema),
                ..Default::default()
            },
            output_schema: StaticJSONSchema::from_value(output_schema).unwrap(),
            implicit_tool_call_config,
            description: None,
        };
        let function_config = FunctionConfig::Json(tool_config);

        let messages = vec![
            InputMessage {
                role: Role::User,
                content: vec!["user content".to_string().into()],
            },
            InputMessage {
                role: Role::Assistant,
                content: vec![json!("assistant content").to_string().into()],
            },
        ];

        let input = Input {
            system: Some(json!("system content")),
            messages,
        };

        let validation_result = function_config.validate_input(&input);
        assert_eq!(
            validation_result.unwrap_err(),
            ErrorDetails::JsonSchemaValidation {
                messages: vec!["\"user content\" is not of type \"object\"".to_string()],
                data: Box::new(json!("user content")),
                schema: Box::new(user_value),
            }
            .into()
        );

        let messages = vec![
            InputMessage {
                role: Role::User,
                content: vec![InputMessageContent::Text(TextKind::Arguments {
                    arguments: json!({ "name": "user name" }).as_object().unwrap().clone(),
                })],
            },
            InputMessage {
                role: Role::Assistant,
                content: vec!["assistant content".to_string().into()],
            },
        ];
        let input = Input {
            system: Some(json!("system content")),
            messages,
        };

        assert!(function_config.validate_input(&input).is_ok());
    }

    #[test]
    fn test_validate_input_json_assistant_schema() {
        let assistant_schema = create_test_schema();
        let assistant_value = assistant_schema.value.clone();
        let output_schema = json!({});
        let implicit_tool_call_config = ToolCallConfig::implicit_from_value(&output_schema);
        let tool_config = FunctionConfigJson {
            variants: HashMap::new(),
            schemas: SchemaData {
                assistant: Some(assistant_schema),
                ..Default::default()
            },
            output_schema: StaticJSONSchema::from_value(output_schema).unwrap(),
            implicit_tool_call_config,
            description: None,
        };
        let function_config = FunctionConfig::Json(tool_config);

        let messages = vec![
            InputMessage {
                role: Role::User,
                content: vec!["user content".to_string().into()],
            },
            InputMessage {
                role: Role::Assistant,
                content: vec!["assistant content".to_string().into()],
            },
        ];
        let input = Input {
            system: Some(json!("system content")),
            messages,
        };

        let validation_result = function_config.validate_input(&input);
        assert_eq!(
            validation_result.unwrap_err(),
            ErrorDetails::JsonSchemaValidation {
                messages: vec!["\"assistant content\" is not of type \"object\"".to_string()],
                data: Box::new(json!("assistant content")),
                schema: Box::new(assistant_value),
            }
            .into()
        );

        let messages = vec![
            InputMessage {
                role: Role::User,
                content: vec!["user content".to_string().into()],
            },
            InputMessage {
                role: Role::Assistant,
                content: vec![InputMessageContent::Text(TextKind::Arguments {
                    arguments: json!({ "name": "assistant name" })
                        .as_object()
                        .unwrap()
                        .clone(),
                })],
            },
        ];
        let input = Input {
            system: Some(json!("system content")),
            messages,
        };

        assert!(function_config.validate_input(&input).is_ok());
    }

    #[test]
    fn test_validate_input_json_all_schemas() {
        let system_schema = create_test_schema();
        let user_schema = create_test_schema();
        let assistant_schema = create_test_schema();
        let system_value = system_schema.value.clone();
        let output_schema = json!({});
        let implicit_tool_call_config = ToolCallConfig::implicit_from_value(&output_schema);
        let tool_config = FunctionConfigJson {
            variants: HashMap::new(),
            schemas: SchemaData {
                system: Some(system_schema),
                user: Some(user_schema),
                assistant: Some(assistant_schema),
            },
            output_schema: StaticJSONSchema::from_value(output_schema).unwrap(),
            implicit_tool_call_config,
            description: None,
        };
        let function_config = FunctionConfig::Json(tool_config);

        let messages = vec![
            InputMessage {
                role: Role::User,
                content: vec!["user content".to_string().into()],
            },
            InputMessage {
                role: Role::Assistant,
                content: vec![json!("assistant content").to_string().into()],
            },
        ];
        let input = Input {
            system: Some(json!("system content")),
            messages,
        };

        let validation_result = function_config.validate_input(&input);
        assert_eq!(
            validation_result.unwrap_err(),
            ErrorDetails::JsonSchemaValidation {
                messages: vec!["\"system content\" is not of type \"object\"".to_string()],
                data: Box::new(json!("system content")),
                schema: Box::new(system_value),
            }
            .into()
        );

        let messages = vec![
            InputMessage {
                role: Role::User,
                content: vec![InputMessageContent::Text(TextKind::Arguments {
                    arguments: json!({ "name": "user name" }).as_object().unwrap().clone(),
                })],
            },
            InputMessage {
                role: Role::Assistant,
                content: vec![InputMessageContent::Text(TextKind::Arguments {
                    arguments: json!({ "name": "assistant name" })
                        .as_object()
                        .unwrap()
                        .clone(),
                })],
            },
        ];

        let input = Input {
            system: Some(json!({ "name": "system name" })),
            messages,
        };

        assert!(function_config.validate_input(&input).is_ok());
    }

    /// Tests the `sample_variant` function with a variety of test cases through Monte Carlo simulations.
    ///
    /// NOTE: If this test fails, it might be due to sampling. Please run it again to check if the
    ///       issue persists.
    #[test]
    fn test_sample_variant() {
        // Helper function to create a HashMap of variant names to their weights
        fn create_variants(variant_weights: &[(&str, f64)]) -> BTreeMap<String, Arc<VariantInfo>> {
            variant_weights
                .iter()
                .map(|&(name, weight)| {
                    (
                        name.to_string(),
                        Arc::new(VariantInfo {
                            inner: VariantConfig::ChatCompletion(ChatCompletionConfig {
                                weight: Some(weight),
                                model: "model-name".into(),
                                ..Default::default()
                            }),
                            timeouts: Default::default(),
                        }),
                    )
                })
                .collect()
        }

        // Helper function to test the distribution of variant weights by sampling them many times
        // and checking if the observed distribution is close to the expected distribution
        fn test_variant_distribution(
            variants: &BTreeMap<String, Arc<VariantInfo>>,
            sample_size: usize,
            tolerance: f64,
        ) {
            let total_weight: f64 = variants
                .values()
                .map(|v| v.inner.weight().unwrap_or(0.0))
                .sum();
            let mut counts: HashMap<String, usize> = HashMap::new();

            for _ in 0..sample_size {
                let mut variants = variants.clone();
                let (variant_name, _) =
                    sample_variant(&mut variants, "test_function", &Uuid::now_v7()).unwrap();
                *counts.entry(variant_name.to_string()).or_insert(0) += 1;
            }

            for (variant_name, variant) in variants {
                let expected_prob = variant.inner.weight().unwrap_or(0.0) / total_weight;
                let actual_prob =
                    *counts.get(variant_name).unwrap_or(&0) as f64 / sample_size as f64;
                let diff = (expected_prob - actual_prob).abs();

                assert!(
                    diff <= tolerance,
                    "Probability for variant {variant_name} is outside the acceptable range"
                );
            }
        }

        // Test case 1: Equal weights
        let variants = create_variants(&[("A", 1.0), ("B", 1.0), ("C", 1.0)]);
        test_variant_distribution(&variants, 10_000, 0.02);

        // Test case 2: Unequal weights
        let variants = create_variants(&[("X", 1.0), ("Y", 2.0), ("Z", 3.0)]);
        test_variant_distribution(&variants, 10_000, 0.02);

        // Test case 3: Extreme weights
        let variants = create_variants(&[("Rare", 0.01), ("Common", 0.99)]);
        test_variant_distribution(&variants, 10_000, 0.005);

        // Test case 4: Single weights
        let variants = create_variants(&[("Solo", 1.0)]);
        test_variant_distribution(&variants, 10_000, 0.0);

        // Test case 5: All zero weights
        let variants = create_variants(&[("A", 0.0), ("B", 0.0), ("C", 0.0)]);
        let sample_size = 10_000;
        let mut counts: HashMap<String, usize> = HashMap::new();

        for _ in 0..sample_size {
            let mut variants = variants.clone();
            let (variant_name, _) =
                sample_variant(&mut variants, "test_function", &Uuid::now_v7()).unwrap();
            *counts.entry(variant_name.to_string()).or_insert(0) += 1;
        }

        // Check if all variants are sampled approximately equally
        let expected_count = sample_size / variants.len();
        let tolerance = (expected_count as f64 * 0.1) as usize; // 10% tolerance

        for (variant_name, count) in counts {
            assert!(
                (count as i32 - expected_count as i32).abs() <= tolerance as i32,
                "Variant {variant_name} was not sampled uniformly. Expected {expected_count} +/- {tolerance}, got {count}"
            );
        }
    }

    #[test]
    fn test_get_uniform_value() {
        // Test with function name and episode ID
        let episode_id = Uuid::now_v7();
        let value1 = get_uniform_value("test_function", &episode_id);
        let value2 = get_uniform_value("test_function", &episode_id);

        // Values should be the same due to deterministic input
        assert_eq!(value1, value2);
        assert!((0.0..1.0).contains(&value1));
        assert!((0.0..1.0).contains(&value2));

        // Test with different function names
        let value3 = get_uniform_value("another_function", &episode_id);
        assert_ne!(value1, value3);
        assert!((0.0..1.0).contains(&value3));

        // Test with different episode IDs
        let value4 = get_uniform_value("test_function", &Uuid::now_v7());
        assert_ne!(value1, value4);
        assert_ne!(value3, value4);
        assert!((0.0..1.0).contains(&value4));
    }

    #[test]
    fn test_description_getter() {
        // Test for Chat function with description
        let chat_config = FunctionConfigChat {
            variants: HashMap::new(),
            schemas: SchemaData::default(),
            tools: vec![],
            tool_choice: ToolChoice::None,
            parallel_tool_calls: None,
            description: Some("A chat function description".to_string()),
        };
        let function_config = FunctionConfig::Chat(chat_config);
        assert_eq!(
            function_config.description(),
            Some(&"A chat function description".to_string())
        );

        // Test for JSON function with description
        let output_schema = StaticJSONSchema::from_value(json!({})).unwrap();
        let implicit_tool_call_config = ToolCallConfig::implicit_from_value(&json!({}));
        let json_config = FunctionConfigJson {
            variants: HashMap::new(),
            schemas: SchemaData::default(),
            output_schema,
            implicit_tool_call_config,
            description: Some("A JSON function description".to_string()),
        };
        let function_config = FunctionConfig::Json(json_config);
        assert_eq!(
            function_config.description(),
            Some(&"A JSON function description".to_string())
        );

        // Test for None description
        let chat_config = FunctionConfigChat {
            variants: HashMap::new(),
            schemas: SchemaData::default(),
            tools: vec![],
            tool_choice: ToolChoice::None,
            parallel_tool_calls: None,
            description: None,
        };
        let function_config = FunctionConfig::Chat(chat_config);
        assert_eq!(function_config.description(), None);
    }

    #[tokio::test]
    #[traced_test]
    async fn test_prepare_response_json() {
        // The Chat stuff is tested in types::test_create_chat_inference_response
        // Here we focus on the JSON stuff
        let output_schema = json!({
          "$schema": "http://json-schema.org/draft-07/schema#",
          "type": "object",
          "properties": {
            "name": {
              "type": "string"
            },
            "age": {
              "type": "integer",
              "minimum": 0
            }
          },
          "required": ["name", "age"],
          "additionalProperties": false
        });
        let implicit_tool_call_config = ToolCallConfig::implicit_from_value(&output_schema);
        let output_schema = StaticJSONSchema::from_value(output_schema).unwrap();
        let function_config = FunctionConfig::Json(FunctionConfigJson {
            variants: HashMap::new(),
            schemas: SchemaData::default(),
            output_schema,
            implicit_tool_call_config,
            description: None,
        });
        let raw_request = "raw_request".to_string();

        // Test with a non-JSON content block
        let inference_id = Uuid::now_v7();
        let content_blocks = vec!["Hello, world!".to_string().into()];
        let usage = Usage {
            input_tokens: 10,
            output_tokens: 10,
        };
        let latency = Latency::NonStreaming {
            response_time: Duration::from_millis(100),
        };
        let model_response = ModelInferenceResponseWithMetadata {
            id: Uuid::now_v7(),
            created: Instant::now().elapsed().as_secs(),
            system: None,
            input_messages: RequestMessagesOrBatch::Message(vec![]),
            output: content_blocks.clone(),
            raw_request: raw_request.clone(),
            raw_response: "content".to_string(),
            usage,
            model_provider_name: "model_provider_name".into(),
            model_name: "model_name".into(),
            finish_reason: Some(FinishReason::Stop),
            latency,
            cached: false,
        };
        let templates = TemplateConfig::default();
        let inference_config = InferenceConfig {
            ids: InferenceIds {
                inference_id: Uuid::now_v7(),
                episode_id: Uuid::now_v7(),
            },
            tool_config: None,
            function_name: "",
            variant_name: "",
            templates: &templates,
            dynamic_output_schema: None,
            extra_body: Default::default(),
            extra_headers: Default::default(),
            extra_cache_key: None,
        };
        let response = function_config
            .prepare_response(
                inference_id,
                content_blocks,
                vec![model_response.clone()],
                &inference_config,
                InferenceParams::default(),
                None,
            )
            .await
            .unwrap();
        assert!(logs_contain(
            "Failed to parse output from JSON function response"
        ));
        assert_eq!(response.usage_considering_cached(), usage);
        match response {
            InferenceResult::Json(result) => {
                assert_eq!(result.inference_id, inference_id);
                assert!(result.output.parsed.is_none());
                assert_eq!(result.output.raw, Some("Hello, world!".to_string()));
                assert_eq!(result.finish_reason, Some(FinishReason::Stop));
                assert_eq!(result.model_inference_results, vec![model_response]);
            }
            _ => panic!("Expected a JSON inference result"),
        }

        // Test with a correct content block
        let inference_id = Uuid::now_v7();
        let content_blocks = vec![r#"{"name": "Jerry", "age": 30}"#.to_string().into()];
        let usage = Usage {
            input_tokens: 10,
            output_tokens: 10,
        };
        let latency = Latency::NonStreaming {
            response_time: Duration::from_millis(100),
        };
        let model_response = ModelInferenceResponseWithMetadata {
            id: Uuid::now_v7(),
            created: Instant::now().elapsed().as_secs(),
            system: None,
            input_messages: RequestMessagesOrBatch::Message(vec![]),
            output: content_blocks.clone(),
            raw_request: raw_request.clone(),
            raw_response: "content".to_string(),
            usage,
            model_provider_name: "model_provider_name".into(),
            model_name: "model_name".into(),
            finish_reason: Some(FinishReason::ToolCall),
            latency,
            cached: false,
        };
        let response = function_config
            .prepare_response(
                inference_id,
                content_blocks,
                vec![model_response.clone()],
                &inference_config,
                InferenceParams::default(),
                None,
            )
            .await
            .unwrap();
        assert_eq!(response.usage_considering_cached(), usage);
        match response {
            InferenceResult::Json(result) => {
                assert_eq!(result.inference_id, inference_id);
                assert_eq!(
                    result.output.parsed.unwrap(),
                    json!({"name": "Jerry", "age": 30}),
                );
                assert_eq!(
                    result.output.raw,
                    Some("{\"name\": \"Jerry\", \"age\": 30}".to_string())
                );
                assert_eq!(result.model_inference_results, vec![model_response]);
            }
            _ => panic!("Expected a JSON inference result"),
        }

        // Test with an incorrect JSON content block
        let inference_id = Uuid::now_v7();
        let content_blocks = vec![r#"{"name": "Jerry", "age": "thirty"}"#.to_string().into()];
        let usage = Usage {
            input_tokens: 10,
            output_tokens: 10,
        };
        let latency = Latency::NonStreaming {
            response_time: Duration::from_millis(100),
        };
        let model_response = ModelInferenceResponseWithMetadata {
            id: Uuid::now_v7(),
            created: Instant::now().elapsed().as_secs(),
            system: None,
            input_messages: RequestMessagesOrBatch::Message(vec![]),
            output: content_blocks.clone(),
            raw_request: raw_request.clone(),
            raw_response: "content".to_string(),
            usage,
            model_provider_name: "model_provider_name".into(),
            model_name: "model_name".into(),
            finish_reason: Some(FinishReason::ToolCall),
            latency,
            cached: false,
        };
        let response = function_config
            .prepare_response(
                inference_id,
                content_blocks,
                vec![model_response.clone()],
                &inference_config,
                InferenceParams::default(),
                None,
            )
            .await
            .unwrap();
        assert_eq!(response.usage_considering_cached(), usage);
        match response {
            InferenceResult::Json(result) => {
                assert_eq!(result.inference_id, inference_id);
                assert!(result.output.parsed.is_none());
                assert_eq!(
                    result.output.raw,
                    Some("{\"name\": \"Jerry\", \"age\": \"thirty\"}".to_string())
                );
                assert_eq!(result.model_inference_results, vec![model_response]);
                assert_eq!(result.finish_reason, Some(FinishReason::ToolCall));
            }
            _ => panic!("Expected a JSON inference result"),
        }

        // Test with a tool content block with bad output
        let inference_id = Uuid::now_v7();
        let tool_call = ToolCall {
            id: "tool_call_id".to_string(),
            name: "tool_call_name".to_string(),
            arguments: "tool_call_arguments".to_string(),
        };
        let content_blocks = vec![ContentBlockOutput::ToolCall(tool_call)];
        let usage = Usage {
            input_tokens: 10,
            output_tokens: 10,
        };
        let model_response = ModelInferenceResponseWithMetadata {
            id: Uuid::now_v7(),
            created: Instant::now().elapsed().as_secs(),
            system: None,
            input_messages: RequestMessagesOrBatch::Message(vec![]),
            output: content_blocks.clone(),
            raw_request: raw_request.clone(),
            raw_response: "content".to_string(),
            usage,
            model_provider_name: "model_provider_name".into(),
            model_name: "model_name".into(),
            finish_reason: Some(FinishReason::ToolCall),
            latency: Latency::NonStreaming {
                response_time: Duration::from_millis(100),
            },
            cached: false,
        };
        let response = function_config
            .prepare_response(
                inference_id,
                content_blocks,
                vec![model_response.clone()],
                &inference_config,
                InferenceParams::default(),
                None,
            )
            .await
            .unwrap();
        assert!(logs_contain("JSON Schema validation failed"));
        assert_eq!(response.usage_considering_cached(), usage);
        match response {
            InferenceResult::Json(result) => {
                assert_eq!(result.inference_id, inference_id);
                assert!(result.output.parsed.is_none());
                assert_eq!(result.output.raw, Some("tool_call_arguments".to_string()));
                assert_eq!(result.model_inference_results, vec![model_response]);
                assert_eq!(result.finish_reason, Some(FinishReason::ToolCall));
            }
            _ => panic!("Expected a JSON inference result"),
        }

        // Test with a tool content block with good output
        let inference_id = Uuid::now_v7();
        let tool_call = ToolCall {
            id: "tool_call_id".to_string(),
            name: "tool_call_name".to_string(),
            arguments: r#"{"name": "Jerry", "age": 30}"#.to_string(),
        };
        let content_blocks = vec![ContentBlockOutput::ToolCall(tool_call)];
        let usage = Usage {
            input_tokens: 10,
            output_tokens: 10,
        };
        let model_response = ModelInferenceResponseWithMetadata {
            id: Uuid::now_v7(),
            created: Instant::now().elapsed().as_secs(),
            system: None,
            input_messages: RequestMessagesOrBatch::Message(vec![]),
            output: content_blocks.clone(),
            raw_request: raw_request.clone(),
            raw_response: "content".to_string(),
            usage,
            model_provider_name: "model_provider_name".into(),
            model_name: "model_name".into(),
            finish_reason: Some(FinishReason::ContentFilter),
            latency: Latency::NonStreaming {
                response_time: Duration::from_millis(100),
            },
            cached: false,
        };
        let response = function_config
            .prepare_response(
                inference_id,
                content_blocks,
                vec![model_response.clone()],
                &inference_config,
                InferenceParams::default(),
                None,
            )
            .await
            .unwrap();
        assert_eq!(response.usage_considering_cached(), usage);
        match response {
            InferenceResult::Json(result) => {
                assert_eq!(result.inference_id, inference_id);
                assert_eq!(
                    result.output.parsed.unwrap(),
                    json!({"name": "Jerry", "age": 30}),
                );
                assert_eq!(
                    result.output.raw,
                    Some(r#"{"name": "Jerry", "age": 30}"#.to_string())
                );
                assert_eq!(result.model_inference_results, vec![model_response]);
                assert_eq!(result.finish_reason, Some(FinishReason::ContentFilter));
            }
            _ => panic!("Expected a JSON inference result"),
        }

        // Test with no content blocks
        let inference_id = Uuid::now_v7();
        let content_blocks = Vec::new();
        let usage = Usage {
            input_tokens: 10,
            output_tokens: 0,
        };
        let model_response = ModelInferenceResponseWithMetadata {
            id: Uuid::now_v7(),
            created: Instant::now().elapsed().as_secs(),
            system: None,
            input_messages: RequestMessagesOrBatch::Message(vec![]),
            output: content_blocks.clone(),
            raw_request: raw_request.clone(),
            raw_response: "content".to_string(),
            usage,
            model_provider_name: "model_provider_name".into(),
            model_name: "model_name".into(),
            finish_reason: Some(FinishReason::Stop),
            latency: Latency::NonStreaming {
                response_time: Duration::from_millis(100),
            },
            cached: false,
        };
        let response = function_config
            .prepare_response(
                inference_id,
                content_blocks,
                vec![model_response.clone()],
                &inference_config,
                InferenceParams::default(),
                None,
            )
            .await
            .unwrap();
        assert_eq!(response.usage_considering_cached(), usage);
        match response {
            InferenceResult::Json(result) => {
                assert_eq!(result.inference_id, inference_id);
                assert!(result.output.parsed.is_none());
                assert!(result.output.raw.is_none());
                assert_eq!(result.finish_reason, model_response.finish_reason);
                assert_eq!(result.model_inference_results, vec![model_response]);
            }
            _ => panic!("Expected a JSON inference result"),
        }

        let dynamic_output_schema = DynamicJSONSchema::new(serde_json::json!({
            "type": "object",
            "properties": {
                "answer": {
                    "type": "string"
                }
            },
            "required": ["answer"]
        }));
        let inference_config = InferenceConfig {
            ids: InferenceIds {
                inference_id: Uuid::now_v7(),
                episode_id: Uuid::now_v7(),
            },
            tool_config: None,
            function_name: "",
            variant_name: "",
            templates: &templates,
            dynamic_output_schema: Some(&dynamic_output_schema),
            extra_body: Default::default(),
            extra_headers: Default::default(),
            extra_cache_key: None,
        };
        // Test with a correct content block
        let inference_id = Uuid::now_v7();
        let content_blocks = vec![r#"{"answer": "42"}"#.to_string().into()];
        let usage = Usage {
            input_tokens: 10,
            output_tokens: 10,
        };
        let latency = Latency::NonStreaming {
            response_time: Duration::from_millis(100),
        };
        let model_response = ModelInferenceResponseWithMetadata {
            id: Uuid::now_v7(),
            created: Instant::now().elapsed().as_secs(),
            system: None,
            input_messages: RequestMessagesOrBatch::Message(vec![]),
            output: content_blocks.clone(),
            raw_request: raw_request.clone(),
            raw_response: "content".to_string(),
            usage,
            model_provider_name: "model_provider_name".into(),
            model_name: "model_name".into(),
            finish_reason: Some(FinishReason::Stop),
            latency,
            cached: false,
        };
        let response = function_config
            .prepare_response(
                inference_id,
                content_blocks,
                vec![model_response.clone()],
                &inference_config,
                InferenceParams::default(),
                None,
            )
            .await
            .unwrap();
        assert_eq!(response.usage_considering_cached(), usage);
        match response {
            InferenceResult::Json(result) => {
                assert_eq!(result.inference_id, inference_id);
                assert_eq!(result.output.parsed.unwrap(), json!({"answer": "42"}),);
                assert_eq!(result.output.raw, Some(r#"{"answer": "42"}"#.to_string()));
                assert_eq!(result.model_inference_results, vec![model_response]);
            }
            _ => panic!("Expected a JSON inference result"),
        }

        // Test with an incorrect JSON content block
        let inference_id = Uuid::now_v7();
        let content_blocks = vec![r#"{"response": "forty-two"}"#.to_string().into()];
        let usage = Usage {
            input_tokens: 10,
            output_tokens: 10,
        };
        let latency = Latency::NonStreaming {
            response_time: Duration::from_millis(100),
        };
        let model_response = ModelInferenceResponseWithMetadata {
            id: Uuid::now_v7(),
            created: Instant::now().elapsed().as_secs(),
            system: None,
            input_messages: RequestMessagesOrBatch::Message(vec![]),
            output: content_blocks.clone(),
            raw_request: raw_request.clone(),
            raw_response: "content".to_string(),
            usage,
            model_provider_name: "model_provider_name".into(),
            model_name: "model_name".into(),
            finish_reason: None,
            latency,
            cached: false,
        };
        let response = function_config
            .prepare_response(
                inference_id,
                content_blocks,
                vec![model_response.clone()],
                &inference_config,
                InferenceParams::default(),
                None,
            )
            .await
            .unwrap();
        assert_eq!(response.usage_considering_cached(), usage);
        match response {
            InferenceResult::Json(result) => {
                assert_eq!(result.inference_id, inference_id);
                assert!(result.output.parsed.is_none());
                assert_eq!(
                    result.output.raw,
                    Some(r#"{"response": "forty-two"}"#.to_string())
                );
                assert_eq!(result.model_inference_results, vec![model_response]);
            }
            _ => panic!("Expected a JSON inference result"),
        }

        // Test with a tool content block with bad output
        let inference_id = Uuid::now_v7();
        let tool_call = ToolCall {
            id: "tool_call_id".to_string(),
            name: "tool_call_name".to_string(),
            arguments: "tool_call_arguments".to_string(),
        };
        let content_blocks = vec![ContentBlockOutput::ToolCall(tool_call)];
        let usage = Usage {
            input_tokens: 10,
            output_tokens: 10,
        };
        let model_response = ModelInferenceResponseWithMetadata {
            id: Uuid::now_v7(),
            created: Instant::now().elapsed().as_secs(),
            system: None,
            input_messages: RequestMessagesOrBatch::Message(vec![]),
            output: content_blocks.clone(),
            raw_request: raw_request.clone(),
            raw_response: "content".to_string(),
            usage,
            model_provider_name: "model_provider_name".into(),
            model_name: "model_name".into(),
            finish_reason: Some(FinishReason::ToolCall),
            latency: Latency::NonStreaming {
                response_time: Duration::from_millis(100),
            },
            cached: false,
        };
        let response = function_config
            .prepare_response(
                inference_id,
                content_blocks,
                vec![model_response.clone()],
                &inference_config,
                InferenceParams::default(),
                None,
            )
            .await
            .unwrap();
        assert!(logs_contain("JSON Schema validation failed"));
        assert_eq!(response.usage_considering_cached(), usage);
        match response {
            InferenceResult::Json(result) => {
                assert_eq!(result.inference_id, inference_id);
                assert!(result.output.parsed.is_none());
                assert_eq!(result.output.raw, Some("tool_call_arguments".to_string()));
                assert_eq!(result.model_inference_results, vec![model_response]);
            }
            _ => panic!("Expected a JSON inference result"),
        }

        // Test with a tool content block with good output
        let inference_id = Uuid::now_v7();
        let tool_call = ToolCall {
            id: "tool_call_id".to_string(),
            name: "tool_call_name".to_string(),
            arguments: r#"{"answer": "42"}"#.to_string(),
        };
        let content_blocks = vec![ContentBlockOutput::ToolCall(tool_call)];
        let usage = Usage {
            input_tokens: 10,
            output_tokens: 10,
        };
        let model_response = ModelInferenceResponseWithMetadata {
            id: Uuid::now_v7(),
            created: Instant::now().elapsed().as_secs(),
            system: None,
            input_messages: RequestMessagesOrBatch::Message(vec![]),
            output: content_blocks.clone(),
            raw_request: raw_request.clone(),
            raw_response: "content".to_string(),
            usage,
            model_provider_name: "model_provider_name".into(),
            model_name: "model_name".into(),
            finish_reason: None,
            latency: Latency::NonStreaming {
                response_time: Duration::from_millis(100),
            },
            cached: false,
        };
        let response = function_config
            .prepare_response(
                inference_id,
                content_blocks,
                vec![model_response.clone()],
                &inference_config,
                InferenceParams::default(),
                None,
            )
            .await
            .unwrap();
        assert_eq!(response.usage_considering_cached(), usage);
        match response {
            InferenceResult::Json(result) => {
                assert_eq!(result.inference_id, inference_id);
                assert_eq!(result.output.parsed.unwrap(), json!({"answer": "42"}),);
                assert_eq!(result.output.raw, Some(r#"{"answer": "42"}"#.to_string()));
                assert_eq!(result.model_inference_results, vec![model_response]);
            }
            _ => panic!("Expected a JSON inference result"),
        }

        // Test with an empty output schema
        let output_schema = json!({});
        let implicit_tool_call_config = ToolCallConfig::implicit_from_value(&output_schema);
        let output_schema = StaticJSONSchema::from_value(output_schema).unwrap();
        let function_config = FunctionConfig::Json(FunctionConfigJson {
            variants: HashMap::new(),
            schemas: SchemaData::default(),
            output_schema,
            implicit_tool_call_config,
            description: None,
        });
        let inference_id = Uuid::now_v7();
        let content_blocks = vec![r#"{"answer": "42"}"#.to_string().into()];
        let usage = Usage {
            input_tokens: 10,
            output_tokens: 10,
        };
        let latency = Latency::NonStreaming {
            response_time: Duration::from_millis(100),
        };
        let model_response = ModelInferenceResponseWithMetadata {
            id: Uuid::now_v7(),
            created: Instant::now().elapsed().as_secs(),
            system: None,
            input_messages: RequestMessagesOrBatch::Message(vec![]),
            output: content_blocks.clone(),
            raw_request: raw_request.clone(),
            raw_response: "content".to_string(),
            usage,
            model_provider_name: "model_provider_name".into(),
            model_name: "model_name".into(),
            finish_reason: Some(FinishReason::Stop),
            latency,
            cached: false,
        };
        let response = function_config
            .prepare_response(
                inference_id,
                content_blocks,
                vec![model_response.clone()],
                &inference_config,
                InferenceParams::default(),
                None,
            )
            .await
            .unwrap();
        assert_eq!(response.usage_considering_cached(), usage);
        match response {
            InferenceResult::Json(result) => {
                assert_eq!(result.inference_id, inference_id);
                assert_eq!(result.output.parsed.unwrap(), json!({"answer": "42"}),);
                assert_eq!(result.output.raw, Some(r#"{"answer": "42"}"#.to_string()));
                assert_eq!(result.model_inference_results, vec![model_response]);
                assert_eq!(result.finish_reason, Some(FinishReason::Stop));
            }
            _ => panic!("Expected a JSON inference result"),
        }
    }

    #[test]
    fn test_get_json_output_from_content_blocks() {
        // Case 1: Text followed by ToolCall
        let content_blocks = vec![
            ContentBlockOutput::Text(Text {
                text: "Hello".to_string(),
            }),
            ContentBlockOutput::ToolCall(ToolCall {
                id: "tool_call_id".to_string(),
                name: "tool_call_name".to_string(),
                arguments: "tool_call_arguments".to_string(),
            }),
        ];
        let (raw_output, auxiliary_content, json_block_index) =
            get_json_output_from_content_blocks(content_blocks.clone());
        assert_eq!(raw_output, Some("tool_call_arguments".to_string()));
        assert_eq!(auxiliary_content.len(), 1);
        assert_eq!(json_block_index, Some(1));
        match &auxiliary_content[0] {
            ContentBlockOutput::Text(t) => assert_eq!(t.text, "Hello"),
            _ => panic!("Expected Text block"),
        }

        // Case 2: Only Thought blocks
        let content_blocks = vec![
            ContentBlockOutput::Thought(Thought {
                text: Some("thinking...".to_string()),
                signature: None,
                provider_type: None,
            }),
            ContentBlockOutput::Thought(Thought {
                text: Some("still thinking".to_string()),
                signature: Some("sig".to_string()),
                provider_type: None,
            }),
        ];
        let (raw_output, auxiliary_content, json_block_index) =
            get_json_output_from_content_blocks(content_blocks.clone());
        assert_eq!(raw_output, None);
        assert_eq!(auxiliary_content, content_blocks);
        assert_eq!(json_block_index, None);

        // Case 3: Mixed Text, Thought, ToolCall
        let content_blocks = vec![
            ContentBlockOutput::Thought(Thought {
                text: Some("first thought".to_string()),
                signature: None,
                provider_type: None,
            }),
            ContentBlockOutput::Text(Text {
                text: "Some text".to_string(),
            }),
            ContentBlockOutput::Thought(Thought {
                text: Some("second thought".to_string()),
                signature: Some("sig2".to_string()),
                provider_type: None,
            }),
            ContentBlockOutput::ToolCall(ToolCall {
                id: "id2".to_string(),
                name: "name2".to_string(),
                arguments: "{\"foo\": 1}".to_string(),
            }),
        ];
        let (raw_output, auxiliary_content, json_block_index) =
            get_json_output_from_content_blocks(content_blocks.clone());
        assert_eq!(raw_output, Some("{\"foo\": 1}".to_string()));
        assert_eq!(json_block_index, Some(3));
        // Should exclude the ToolCall block from auxiliary_content
        assert_eq!(auxiliary_content.len(), 3);
        assert!(auxiliary_content
            .iter()
            .any(|b| matches!(b, ContentBlockOutput::Text(_))));
        assert_eq!(
            auxiliary_content
                .iter()
                .filter(|b| matches!(b, ContentBlockOutput::Thought(_)))
                .count(),
            2
        );

        // Case 4: Only Text blocks
        let content_blocks = vec![
            ContentBlockOutput::Text(Text {
                text: "A".to_string(),
            }),
            ContentBlockOutput::Text(Text {
                text: "B".to_string(),
            }),
        ];
        let (raw_output, auxiliary_content, json_block_index) =
            get_json_output_from_content_blocks(content_blocks.clone());
        assert_eq!(raw_output, Some("B".to_string()));
        assert_eq!(auxiliary_content.len(), 1);
        assert_eq!(json_block_index, Some(1));
        match &auxiliary_content[0] {
            ContentBlockOutput::Text(t) => assert_eq!(t.text, "A"),
            _ => panic!("Expected Text block"),
        }

        // Case 5: Thought block at the end
        let content_blocks = vec![
            ContentBlockOutput::Text(Text {
                text: "A".to_string(),
            }),
            ContentBlockOutput::Thought(Thought {
                text: Some("final thought".to_string()),
                signature: None,
                provider_type: None,
            }),
        ];
        let (raw_output, auxiliary_content, json_block_index) =
            get_json_output_from_content_blocks(content_blocks.clone());
        assert_eq!(raw_output, Some("A".to_string()));
        assert_eq!(auxiliary_content.len(), 1);
        assert_eq!(json_block_index, Some(0));
        match &auxiliary_content[0] {
            ContentBlockOutput::Thought(t) => {
                assert_eq!(t.text, Some("final thought".to_string()));
            }
            _ => panic!("Expected Thought block"),
        }
    }
}<|MERGE_RESOLUTION|>--- conflicted
+++ resolved
@@ -700,11 +700,7 @@
     use crate::variant::VariantConfig;
 
     use super::*;
-<<<<<<< HEAD
-    use crate::config_parser::path::ResolvedTomlPath;
-=======
-    use crate::config::path::TomlRelativePath;
->>>>>>> 98ed9c12
+    use crate::config::path::ResolvedTomlPath;
     use serde_json::json;
     use std::io::Write;
     use std::time::Duration;
